--- conflicted
+++ resolved
@@ -23,6 +23,7 @@
   "homepage": "https://github.com/erunion/letterboxd-client#readme",
   "scripts": {
     "build": "tsc",
+    "dev": "npm run build && node demo/server.js",
     "format": "prettier --check --write . && biome check --write",
     "lint": "npm run lint:types && npm run lint:js && npm run prettier",
     "lint:js": "biome check",
@@ -31,17 +32,6 @@
     "prepack": "npm run build",
     "pretest": "npm run lint",
     "prettier": "prettier --check .",
-<<<<<<< HEAD
-    "prettier:write": "prettier --check --write .",
-    "test": "vitest run --coverage",
-    "demo": "npm run build && node demo/server.js"
-  },
-  "devDependencies": {
-    "@readme/eslint-config": "^14.0.0",
-    "@types/node": "^20.19.25",
-    "@vitest/coverage-v8": "^1.6.0",
-    "eslint": "^8.57.0",
-=======
     "test": "vitest run --coverage"
   },
   "devDependencies": {
@@ -49,7 +39,6 @@
     "@readme/standards": "^2.4.0",
     "@types/node": "^24.10.1",
     "@vitest/coverage-v8": "^4.0.13",
->>>>>>> 795ee8c0
     "fetch-mock": "^9.11.0",
     "prettier": "^3.2.5",
     "typescript": "^5.4.5",
